/*  i2b.c -- index i2br subcommand.

    Copyright (C) 2016 Genome Research Ltd.

    Author: Jennifer Liddle <js10@sanger.ac.uk>

This program is free software: you can redistribute it and/or modify
it under the terms of the GNU Affero General Public License as published
by the Free Software Foundation, either version 3 of the License, or
(at your option) any later version.

This program is distributed in the hope that it will be useful,
but WITHOUT ANY WARRANTY; without even the implied warranty of
MERCHANTABILITY or FITNESS FOR A PARTICULAR PURPOSE.  See the
GNU Affero General Public License for more details.

You should have received a copy of the GNU Affero General Public License
along with this program.  If not, see <http://www.gnu.org/licenses/>.
*/

#include "bambi.h"
#include <assert.h>
#include <ctype.h>
#include <htslib/sam.h>
#include <string.h>
#include <getopt.h>
#include <stdio.h>
#include <stdlib.h>
#include <stdbool.h>
#include <limits.h>
#include <unistd.h>
#include <regex.h>
#include <libgen.h>
#include <libxml/parser.h>
#include <libxml/xpath.h>
#include <time.h>
#include <fcntl.h>

#include <cram/sam_header.h>

#include "posfile.h"
#include "filterfile.h"
#include "bclfile.h"

#define DEFAULT_BARCODE_TAG "BC"
#define DEFAULT_QUALITY_TAG "QT"

char *strptime(const char *s, const char *format, struct tm *tm);

/*
 * index array type
 */
typedef struct {
    int end;
    int max;
    int *entries;
} ia_t;

/*
 * structure to hold options
 */
typedef struct {
    int verbose;
    char *argv_list;
    char *run_folder;
    char *intensity_dir;
    char *basecalls_dir;
    int lane;
    char *output_file;
    char *output_fmt;
    char compression_level;
    bool generate_secondary_basecalls;
    bool no_filter;
    char *read_group_id;
    char *sample_alias;
    char *library_name;
    char *study_name;
    char *platform_unit;
    char *run_start_date;
    char *sequencing_centre;
    char *platform;
    int first_tile;
    int tile_limit;
    char *barcode_tag;
    char *quality_tag;
    char *barcode_tag2;
    char *quality_tag2;
    int bc_read;
    int sec_bc_read;
    ia_t *first_cycle;
    ia_t *final_cycle;
    ia_t *first_index_cycle;
    ia_t *final_index_cycle;
    bool add_cluster_index_tag;
    xmlDocPtr intensityConfig;
    xmlDocPtr basecallsConfig;
    xmlDocPtr parametersConfig;
    xmlDocPtr runinfoConfig;
} opts_t;


//
// TODO
// These array handling functions really need to go into a separate module, with seperate tests
//

/*
 * integer array functions
 */

int ia_compare(const void *ia1, const void *ia2)
{
    return *(int *)ia1 - *(int *)ia2;
}

void ia_sort(ia_t *ia)
{
    qsort(ia->entries, ia->end, sizeof(int), ia_compare);
}

bool ia_isEmpty(ia_t *ia) {
    return (ia->end == 0);
}

void ia_push(ia_t *ia, int i)
{
    if (ia->end == ia->max) {
        // expand the array
        ia->max *= 2;
        ia->entries = realloc(ia->entries, ia->max * sizeof(int));
    }
    ia->entries[ia->end] = i;
    ia->end++;
}

void ia_free(ia_t *ia)
{
    free(ia->entries);
    free(ia);
}

ia_t *ia_init(int max)
{
    ia_t *ia = calloc(1, sizeof(ia_t));
    ia->end = 0;
    ia->max = max;
    ia->entries = calloc(ia->max, sizeof(int));
    return ia;
}

/*
 * Cycle range array
 */

typedef struct {
    char *readname;
    int first, last;
} cycleRangeEntry_t;

void freeCycleRange(void *ent)
{
    cycleRangeEntry_t *cr = (cycleRangeEntry_t *)ent;
    free(cr->readname);
    free(cr);
}

/*
 * generic arrays
 * TODO: this should probably go into a seperate module
 */
typedef struct {
    int end;
    int max;
    void (*free_entry)(void *);
    void **entries;
} va_t;

va_t *va_init(int max, void(*free_entry)(void*))
{
    va_t *va = calloc(1,sizeof(va_t));
    va->end = 0;
    va->max = max;
    va->free_entry = free_entry;
    va->entries = calloc(va->max, sizeof(void *));
    return va;
}

void va_push(va_t *va, void *ent)
{
    if (va->end == va->max) {
        // expand the array
        va->max *= 2;
        va->entries = realloc(va->entries, va->max * sizeof(void *));
    }
    va->entries[va->end] = ent;
    va->end++;
}

bool va_isEmpty(va_t *va)
{
    return va->end == 0;
}

void va_free(va_t *va)
{
    int n;
    if (!va) return;
    for (n=0; n < va->end; n++) {
        va->free_entry(va->entries[n]);
    }
    free(va->entries);
    free(va);
}

/*
 * BCL Read and File arrays
 */
typedef struct {
    char *readname;
    va_t *bclFileArray;
    va_t *sclFileArray;
} bclReadArrayEntry_t;

typedef struct {
    bclfile_t *bcl;
} bclFileArrayEntry_t;

void freeBCLFileArray(void *ent)
{
    bclfile_t *bcl = (bclfile_t *)ent;
    bclfile_close(bcl);
}

void freeBCLReadArray(void *ent)
{
    bclReadArrayEntry_t *ra = (bclReadArrayEntry_t *)ent;
    free(ra->readname);
    va_free(ra->bclFileArray);
    va_free(ra->sclFileArray);
    free(ra);
}

typedef struct {
    int tile;
    int clusters;
} tileIndexEntry_t;

void freetileIndexArray(void *ent)
{
    free(ent);
}

/*
 * Release all the options
 */

static void free_opts(opts_t* opts)
{
    if (!opts) return;
    free(opts->run_folder);
    free(opts->intensity_dir);
    free(opts->basecalls_dir);
    free(opts->argv_list);
    free(opts->output_file);
    free(opts->output_fmt);
    free(opts->read_group_id);
    free(opts->sample_alias);
    free(opts->library_name);
    free(opts->study_name);
    free(opts->platform_unit);
    free(opts->run_start_date);
    free(opts->sequencing_centre);
    free(opts->platform);
    free(opts->barcode_tag);
    free(opts->quality_tag);
    free(opts->barcode_tag2);
    free(opts->quality_tag2);
    ia_free(opts->first_cycle);
    ia_free(opts->final_cycle);
    ia_free(opts->first_index_cycle);
    ia_free(opts->final_index_cycle);
    xmlFreeDoc(opts->intensityConfig);
    xmlFreeDoc(opts->basecallsConfig);
    xmlFreeDoc(opts->parametersConfig);
    xmlFreeDoc(opts->runinfoConfig);
    free(opts);
}

/*
 * do something clever with an XML document
 */
xmlXPathObjectPtr getnodeset(xmlDocPtr doc, char *xpath)
{
    xmlXPathContextPtr context;
    xmlXPathObjectPtr result;

    context = xmlXPathNewContext(doc);
    if (context == NULL) {
        fprintf(stderr,"Error in xmlXPathNewContext\n");
        return NULL;
    }
    result = xmlXPathEvalExpression((xmlChar *)xpath, context);
    xmlXPathFreeContext(context);
    if (result == NULL) {
        fprintf(stderr,"Error in xmlXPathEvalExpression\n");
        return NULL;
    }
    if(xmlXPathNodeSetIsEmpty(result->nodesetval)){
        xmlXPathFreeObject(result);
        //fprintf(stderr,"No result for xpath %s\n", xpath);
        return NULL;
    }
    return result;
}
/*
 * Read an attribute for an xpath from an XML doc
 */
static char *getXMLAttr(xmlDocPtr doc, char *node, char *attr)
{
    char *v = NULL;
    xmlNodeSetPtr nodeset;
    xmlXPathObjectPtr result;

    if (!doc) return v;
    result = getnodeset(doc, node);
    if (result) {
        nodeset = result->nodesetval;
        v = (char *)xmlGetProp(nodeset->nodeTab[0], (xmlChar *)attr);
        xmlXPathFreeObject (result);
    }
    return v;
}

static int getXMLAttr_int(xmlDocPtr doc, char *node, char *attr)
{
    int n = 0;
    char *v = getXMLAttr(doc,node,attr);
    if (v) {
        n = atoi(v);
        free(v);
    }
    return n;
}

static int xmlGetProp_int(xmlNodePtr node, char *tag)
{
    int n=0;
    char *v = (char*)xmlGetProp(node,(xmlChar*)tag);
    if (v) {
        n = atoi(v);
        free(v);
    }
    return n;
}

/*
 * Read the value for an xpath for a given XML doc
 */
static char *getXMLVal(xmlDocPtr doc, char *xpath)
{
    char *val = NULL;

    if (!doc) return val;
    xmlXPathObjectPtr ptr = getnodeset(doc, xpath);

    if (ptr && ptr->nodesetval) {
        val = strdup((char *)ptr->nodesetval->nodeTab[0]->children->content);
    }
    xmlXPathFreeObject(ptr);
    return val;
}

/*
 * Load an XML file into a xmlDoc pointer
 */
xmlDocPtr loadXML(char *dir, char *fname, int verbose)
{
    xmlDocPtr doc;
    char *tmp = calloc(1, strlen(dir) + strlen(fname) + 2);
    sprintf(tmp, "%s/%s", dir, fname);
    doc = xmlReadFile(tmp, NULL, XML_PARSE_NOWARNING);
    if (!doc) {
        if (verbose) fprintf(stderr, "WARNING: Failed to parse %s/%s\n", dir, fname);
    } else {
<<<<<<< HEAD
        if (verbose) fprintf(stderr, "Opened XML file: %s/%s\n", dir, fname);
=======
        if (verbose) fprintf(stderr, "Loaded config file %s/%s\n", dir, fname);
>>>>>>> d154cd9b
    }
    free(tmp);
    return doc;
}

/*
 * display usage information
 */
static void usage(FILE *write_to)
{
    fprintf(write_to,
"Usage: bambi i2b [options]\n"
"\n"
"Options:\n"
"  -r   --run-folder                    Illumina runfolder directory including runParameters xml file under it.\n"
"                                       [default: two levels up from Intensities directory]\n"
"  -i   --intensity-dir                 Illumina intensities directory including config xml file, and clocs,\n"
"                                       locs or pos files under lane directory. Required\n"
"  -b   --basecalls-dir                 Illumina basecalls directory including config xml file, and filter files,\n"
"                                       bcl, maybe scl files under lane cycle directory\n"
"                                       [default: BaseCalls directory under intensities]\n"
"  -l   --lane                          Lane number. Required\n"
"  -o   --output-file                   Output file name. May be '-' for stdout. Required\n"
"       --generate-secondary-basecalls  Including second base call or not [default: false]\n"
"       --no-filter                     Do not filter cluster [default: false]\n"
"       --read-group-id                 ID used to link RG header record with RG tag in SAM record. [default: '1']\n"
"       --library-name                  The name of the sequenced library. [default: 'unknown']\n"
"       --sample-alias                  The name of the sequenced sample. [default: same as library name]\n"
"       --study-name                    The name of the study. [default: none]\n"
"       --platform-unit                 The platform unit. [default: runfolder name plus lane number]\n"
"       --run-start-date                The start date of the run [default: read from config file]\n"
"       --sequencing-centre             Sequencing Centre. [default: 'SC']\n"
"       --platform                      Sequencing technology used. [default: 'ILLUMINA']\n"
"       --first-tile                    First tile to be processed. This is normally only used for testing and\n"
"                                       debugging. [default: null]\n"
"       --tile-limit                    Number of tiles to process. Normally only used for testing and\n"
"                                       debugging. [default: all tiles]\n"
"       --barcode-tag                   Tag name for barcode sequence. [default: " DEFAULT_BARCODE_TAG "]\n"
"       --quality-tag                   Tag name for barcode quality. [default: " DEFAULT_QUALITY_TAG "]\n"
"       --sec-barcode-tag               Tag name for second barcode sequence. [default: null]\n"
"       --sec-quality-tag               Tag name for second barcode quality. [default: null]\n"
"       --bc-read                       Which read (1 or 2) should the barcode sequence and quality be added to?\n"
"                                       [default: 1]\n"
"       --sec-bc-read                   Which read (1 or 2) should the second barcode sequence and quality be added to?\n"
"                                       [default: bc-read]\n"
"       --first-cycle                   First cycle for each standard (non-index) read. Can be specified 0 or more times.\n"
"       --final-cycle                   Last cycle for each standard (non-index) read. Can be specified 0 or more times.\n"
"       --first-index-cycle             First cycle for each index read. Can be specified 0 or more times.\n"
"       --final-index-cycle             Last cycle for each index read. Can be specified 0 or more times.\n"
"       --add-cluster-index-tag         Add cluster index tag [default: false]\n"
"  -v   --verbose                       verbose output\n"
"       --output-fmt                    [sam/bam/cram] [default: bam]\n"
"       --compression-level             [0..9]\n"
);
}

/*
 * Takes the command line options and turns them into something we can understand
 */
opts_t* i2b_parse_args(int argc, char *argv[])
{
    if (argc == 1) { usage(stdout); return NULL; }

    const char* optstring = "vr:i:b:l:o:";

    static const struct option lopts[] = {
        { "verbose",                    0, 0, 'v' },
        { "run-folder",                 1, 0, 'r' },
        { "intensity-dir",              1, 0, 'i' },
        { "basecalls-dir",              1, 0, 'b' },
        { "lane",                       1, 0, 'l' },
        { "output-file",                1, 0, 'o' },
        { "generate-secondary-basecalls", 0, 0, 0 },
        { "no-filter",                  0, 0, 0 },
        { "read-group-id",              1, 0, 0 },
        { "output-fmt",                 1, 0, 0 },
        { "compression-level",          1, 0, 0 },
        { "library-name",               1, 0, 0 },
        { "sample-alias",               1, 0, 0 },
        { "study-name",                 1, 0, 0 },
        { "platform-unit",              1, 0, 0 },
        { "run-start-date",             1, 0, 0 },
        { "sequencing-centre",          1, 0, 0 },
        { "sequencing-center",          1, 0, 0 },
        { "platform",                   1, 0, 0 },
        { "first-tile",                 1, 0, 0 },
        { "tile-limit",                 1, 0, 0 },
        { "barcode-tag",                1, 0, 0 },
        { "quality-tag",                1, 0, 0 },
        { "sec-barcode-tag",            1, 0, 0 },
        { "sec-quality-tag",            1, 0, 0 },
        { "bc-read",                    1, 0, 0 },
        { "sec-bc-read",                1, 0, 0 },
        { "first-cycle",                1, 0, 0 },
        { "final-cycle",                1, 0, 0 },
        { "first-index-cycle",          1, 0, 0 },
        { "final-index-cycle",          1, 0, 0 },
        { "add-cluster-index-tag",      0, 0, 0 },
        { NULL, 0, NULL, 0 }
    };

    opts_t* opts = calloc(sizeof(opts_t), 1);
    if (!opts) { perror("cannot allocate option parsing memory"); return NULL; }

    opts->argv_list = stringify_argv(argc+1, argv-1);
    if (opts->argv_list[strlen(opts->argv_list)-1] == ' ') opts->argv_list[strlen(opts->argv_list)-1] = 0;

    opts->first_cycle = ia_init(5);
    opts->final_cycle = ia_init(5);
    opts->first_index_cycle = ia_init(5);
    opts->final_index_cycle = ia_init(5);

    int opt;
    int option_index = 0;
    while ((opt = getopt_long(argc, argv, optstring, lopts, &option_index)) != -1) {
        const char *arg;
        switch (opt) {
        case 'r':   opts->run_folder = strdup(optarg);
                    break;
        case 'i':   opts->intensity_dir = strdup(optarg);
                    break;
        case 'b':   opts->basecalls_dir = strdup(optarg);
                    break;
        case 'o':   opts->output_file = strdup(optarg);
                    break;
        case 'l':   opts->lane = atoi(optarg);
                    break;
        case 'v':   opts->verbose++;
                    break;
        case 0:     arg = lopts[option_index].name;
                         if (strcmp(arg, "output-fmt") == 0)                   opts->output_fmt = strdup(optarg);
                    else if (strcmp(arg, "compression-level") == 0)            opts->compression_level = *optarg;
                    else if (strcmp(arg, "generate-secondary-basecalls") == 0) opts->generate_secondary_basecalls = true;
                    else if (strcmp(arg, "no-filter") == 0)                    opts->no_filter = true;
                    else if (strcmp(arg, "read-group-id") == 0)                opts->read_group_id = strdup(optarg);
                    else if (strcmp(arg, "library-name") == 0)                 opts->library_name = strdup(optarg);
                    else if (strcmp(arg, "sample-alias") == 0)                 opts->sample_alias = strdup(optarg);
                    else if (strcmp(arg, "study-name") == 0)                   opts->study_name = strdup(optarg);
                    else if (strcmp(arg, "platform-unit") == 0)                opts->platform_unit = strdup(optarg);
                    else if (strcmp(arg, "run-start-date") == 0)               opts->run_start_date = strdup(optarg);
                    else if (strcmp(arg, "sequencing-centre") == 0)            opts->sequencing_centre = strdup(optarg);
                    else if (strcmp(arg, "sequencing-center") == 0)            opts->sequencing_centre = strdup(optarg);
                    else if (strcmp(arg, "platform") == 0)                     opts->platform = strdup(optarg);
                    else if (strcmp(arg, "first-tile") == 0)                   opts->first_tile = atoi(optarg);
                    else if (strcmp(arg, "tile-limit") == 0)                   opts->tile_limit = atoi(optarg);
                    else if (strcmp(arg, "barcode-tag") == 0)                  opts->barcode_tag = strdup(optarg);
                    else if (strcmp(arg, "quality-tag") == 0)                  opts->quality_tag = strdup(optarg);
                    else if (strcmp(arg, "sec-barcode-tag") == 0)              opts->barcode_tag2 = strdup(optarg);
                    else if (strcmp(arg, "sec-quality-tag") == 0)              opts->quality_tag2 = strdup(optarg);
                    else if (strcmp(arg, "bc-read") == 0)                      opts->bc_read = atoi(optarg);
                    else if (strcmp(arg, "sec-bc-read") == 0)                  opts->sec_bc_read = atoi(optarg);
                    else if (strcmp(arg, "first-cycle") == 0)                  ia_push(opts->first_cycle,atoi(optarg));
                    else if (strcmp(arg, "final-cycle") == 0)                  ia_push(opts->final_cycle,atoi(optarg));
                    else if (strcmp(arg, "first-index-cycle") == 0)            ia_push(opts->first_index_cycle,atoi(optarg));
                    else if (strcmp(arg, "final-index-cycle") == 0)            ia_push(opts->final_index_cycle,atoi(optarg));
                    else if (strcmp(arg, "add-cluster-index-tag") == 0)        opts->add_cluster_index_tag = true;
                    else {
                        fprintf(stderr,"\nUnknown option: %s\n\n", arg); 
                        usage(stdout); free_opts(opts);
                        return NULL;
                    }
                    break;
        default:    fprintf(stderr,"Unknown option: '%c'\n", opt);
            /* else fall-through */
        case '?':   usage(stdout); free_opts(opts); return NULL;
        }
    }

    argc -= optind;
    argv += optind;

    //if (argc > 0) opts->input_name = strdup(argv[0]);
    optind = 0;

    // some validation and tidying
    if (!opts->intensity_dir) {
        fprintf(stderr,"You must specify an intensity directory (-i or --intensity-dir)\n");
        usage(stderr); return NULL;
    }

    if (opts->lane <= 0) {
        fprintf(stderr,"You must specify a lane number (-l or --lane)\n");
        usage(stderr); return NULL;
    }

    if (opts->lane > 999) {
        fprintf(stderr,"I can't handle a lane number greater than 999\n");
        usage(stderr); return NULL;
    }

    if (!opts->output_file) {
        fprintf(stderr,"You must specify an output file (-o or --output-file)\n");
        usage(stderr); return NULL;
    }

    if (opts->compression_level && !isdigit(opts->compression_level)) {
        fprintf(stderr, "compression-level must be a digit in the range [0..9], not '%c'\n", opts->compression_level);
        usage(stderr); return NULL;
    }

    // Set defaults
    if (!opts->read_group_id) opts->read_group_id = strdup("1");
    if (!opts->library_name) opts->library_name = strdup("unknown");
    if (!opts->sample_alias) opts->sample_alias = strdup(opts->library_name);
    if (!opts->sequencing_centre) opts->sequencing_centre = strdup("SC");
    if (!opts->barcode_tag) opts->barcode_tag = strdup(DEFAULT_BARCODE_TAG);
    if (!opts->quality_tag) opts->quality_tag = strdup(DEFAULT_QUALITY_TAG);
    if (!opts->bc_read) opts->bc_read = 1;
    if (!opts->sec_bc_read) opts->sec_bc_read = opts->bc_read;
    if (!opts->platform) opts->platform = strdup("ILLUMINA");

    if (!opts->run_folder) {
        // default is two levels up from intensity dierectory
        opts->run_folder = calloc(1, strlen(opts->intensity_dir) + 7);
        sprintf(opts->run_folder, "%s/../..", opts->intensity_dir);
    }

    if (!opts->basecalls_dir) {
        opts->basecalls_dir = calloc(1, strlen(opts->intensity_dir) + strlen("/BaseCalls") + 1);
        sprintf(opts->basecalls_dir, "%s/%s", opts->intensity_dir, "BaseCalls");
    }

    // rationalise directories
    char *tmp;
    tmp = opts->intensity_dir; 
    opts->intensity_dir = realpath(tmp, NULL); 
    if (!opts->intensity_dir) { 
        fprintf(stderr,"Can't open directory: %s\n", tmp);
        perror("intensity-dir"); 
        return NULL; 
    }
    free(tmp);

    tmp = opts->basecalls_dir; 
    opts->basecalls_dir = realpath(tmp, NULL); 
    if (!opts->basecalls_dir) { perror("basecalls-dir"); return NULL; }
    free(tmp);

    tmp = opts->run_folder; 
    opts->run_folder = realpath(tmp, NULL); 
    if (!opts->run_folder) { perror("run_folder"); return NULL; }
    free(tmp);

    if (!opts->platform_unit) {
        // default is runfolder + lane
        char *rf = basename(opts->run_folder);
        opts->platform_unit = calloc(1, strlen(rf) + 5);
        sprintf(opts->platform_unit, "%s_%d", rf, opts->lane);
    }

    // read XML files
    opts->intensityConfig = loadXML(opts->intensity_dir, "config.xml", opts->verbose);
    opts->basecallsConfig = loadXML(opts->basecalls_dir, "config.xml", opts->verbose);
    opts->parametersConfig = loadXML(opts->run_folder, "runParameters.xml", opts->verbose);
    if (!opts->parametersConfig) opts->parametersConfig = loadXML(opts->run_folder, "RunParameters.xml", opts->verbose);
    opts->runinfoConfig = loadXML(opts->run_folder, "RunInfo.xml", opts->verbose);

    if (!opts->run_start_date) {
        opts->run_start_date = getXMLVal(opts->intensityConfig, "//RunParameters/RunFolderDate");
    }
    if (!opts->run_start_date) {
        opts->run_start_date = getXMLVal(opts->parametersConfig, "//Setup/RunStartDate");
    }
    if (!opts->run_start_date) {
        opts->run_start_date = getXMLVal(opts->parametersConfig, "//RunParameters/RunStartDate");
    }

    if (!opts->run_start_date) {
        fprintf(stderr, "No run-start-date given, and none found in config files\n");
        return NULL;
    }

    // reformat date from yymmdd to YYYY-mm-dd
    if (strlen(opts->run_start_date) == 6) {
        char *tmp = calloc(1,64);
        struct tm tm;
        memset(&tm, 0, sizeof(struct tm));
        strptime(opts->run_start_date, "%y%m%d", &tm);
        strftime(tmp, 63, "%Y-%m-%dT00:00:00+0000", &tm);
        free(opts->run_start_date);
        opts->run_start_date = tmp;
    }

    return opts;
}

/*
 * convert SAM_hdr to bam_hdr
 */
void sam_hdr_unparse(SAM_hdr *sh, bam_hdr_t *h)
{
    free(h->text);
    sam_hdr_rebuild(sh);
    h->text = strdup(sam_hdr_str(sh));
    h->l_text = sam_hdr_length(sh);
    sam_hdr_free(sh);
}

/*
 * Add the header lines to the BAM file
 */
int addHeader(samFile *output_file, bam_hdr_t *output_header, opts_t *opts)
{
    SAM_hdr *sh = sam_hdr_parse_(output_header->text,output_header->l_text);
    char *version = NULL;
    char *pname = NULL;

    pname = getXMLAttr(opts->parametersConfig, "/ImageAnalysis/Run/Software", "Name");
    if (!pname) pname = getXMLAttr(opts->intensityConfig, "/ImageAnalysis/Run/Software", "Name");
    if (!pname) pname = getXMLVal(opts->parametersConfig, "//ApplicationName");
    if (!pname) { fprintf(stderr,"Can't find program name anywhere\n"); return 1; }

    version = getXMLAttr(opts->parametersConfig, "/ImageAnalysis/Run/Software", "Version");
    if (!version) version = getXMLAttr(opts->intensityConfig, "/ImageAnalysis/Run/Software", "Version");
    if (!version) version = getXMLVal(opts->parametersConfig, "//ApplicationVersion");
    if (!version) { fprintf(stderr,"Can't find program version anywhere\n"); return 1; }

    // Add header line
    sam_hdr_add(sh, "HD", "VN", "1.5", "SO", "unsorted", NULL, NULL);

    // Add RG line
    sam_hdr_add(sh, "RG", "ID", opts->read_group_id, 
                    "DT", opts->run_start_date,
                    "PU", opts->platform_unit,
                    "LB", opts->library_name,
                    "PG", "SCS",
                    "SM", opts->sample_alias,
                    "CN", opts->sequencing_centre,
                    "PL", opts->platform,
                    (opts->study_name ? "DS": NULL), (opts->study_name ? opts->study_name: NULL),
                    NULL, NULL);

    // Add PG lines
<<<<<<< HEAD
=======
    version = getXMLAttr(opts->parametersConfig, "/ImageAnalysis/Run/Software", "Version");
    if (!version) version = getXMLAttr(opts->intensityConfig, "/ImageAnalysis/Run/Software", "Version");
    if (!version) version = getXMLVal(opts->parametersConfig, "//Setup/ApplicationVersion");
    if (!version) { fprintf(stderr, "Can't find program version\n"); exit(1); }
    pname = getXMLAttr(opts->parametersConfig, "/ImageAnalysis/Run/Software", "Name");
    if (!pname) pname = getXMLAttr(opts->intensityConfig, "/ImageAnalysis/Run/Software", "Name");
    if (!pname) pname = getXMLVal(opts->parametersConfig, "//Setup/ApplicationName");
    if (!pname) { fprintf(stderr, "Can't find program name\n"); exit(1); }
>>>>>>> d154cd9b
    sam_hdr_add(sh, "PG",
                    "ID", "SCS",
                    "VN", version,
                    "PN", pname,
                    "DS", "Controlling software on instrument",
                    NULL, NULL);
    free(pname); free(version);

    version = getXMLAttr(opts->basecallsConfig, "/BaseCallAnalysis/Run/Software", "Version");
    pname = getXMLAttr(opts->basecallsConfig, "/BaseCallAnalysis/Run/Software", "Name");
    sam_hdr_add(sh, "PG",
                    "ID", "basecalling",
                    "PP", "SCS",
<<<<<<< HEAD
                    (version ? "VN": NULL), (version ? version : NULL),
                    (pname ? "PN" : NULL), (pname ? pname : NULL),
=======
                    "VN", version ? version : "Unknown",
                    "PN", pname ? pname : "Unknown",
>>>>>>> d154cd9b
                    "DS", "Basecalling Package",
                    NULL, NULL);
    free(pname); free(version);

    sam_hdr_add(sh, "PG",
                    "ID", "bambi",
                    "PP", "basecalling",
                    "VN", bambi_version(),
                    "CL", opts->argv_list,
                    "PN", "bambi",
                    "DS", "Convert Illumina BCL to BAM or SAM file",
                    NULL, NULL);

    sam_hdr_unparse(sh,output_header);
    if (sam_hdr_write(output_file, output_header) != 0) {
        fprintf(stderr, "Could not write output file header\n");
        return 1;
    }
    return 0;
}

/*
 * Get an ID - depending on what config files we have and what is in them
 *             this is either instrument_runid or computer_experiment
 */
char *getId(opts_t *opts)
{
    xmlDocPtr doc;
    char *runid = NULL;
    char *instrument = NULL;
    char *experiment = NULL;
    char *computer = NULL;
    char *id = NULL;

    doc = opts->basecallsConfig ? opts->basecallsConfig : opts->intensityConfig;

    runid = getXMLVal(doc, "//RunParameters/RunFolderId");
    instrument = getXMLVal(doc, "//RunParameters/Instrument");

    if (instrument && runid) {
        id = calloc(1, strlen(instrument) + strlen(runid) + 2);
        sprintf(id, "%s_%s", instrument, runid);
    }

    if (!id) {
        experiment = getXMLVal(opts->parametersConfig, "//Setup/ExperimentName");
        computer = getXMLVal(opts->parametersConfig, "//Setup/ComputerName");
        if (experiment && computer) {
            id = calloc(1, strlen(experiment) + strlen(computer) + 2);
            sprintf(id, "%s_%s", computer, experiment);
        }
    }

    free(instrument); free(runid); free(experiment); free(computer);

    return id;
}

/*
 * Load the tile index array (the BCI file)
 * This is only for NextSeq 
 */
va_t *getTileIndex(opts_t *opts)
{
    va_t *tileIndex = NULL;
    char *fname = calloc(1,strlen(opts->basecalls_dir)+64);
    sprintf(fname, "%s/L%03d/s_%d.bci", opts->basecalls_dir, opts->lane, opts->lane);
    int fhandle = open(fname,O_RDONLY);
    if (fhandle < 0) {
        if (opts->verbose) fprintf(stderr,"Can't open BCI file %s\n", fname);
    } else {
        tileIndex = va_init(100,freetileIndexArray);
        int n;
        do {
            tileIndexEntry_t *ti = calloc(1, sizeof(tileIndexEntry_t));
            read(fhandle, &ti->tile, 4);
            n = read(fhandle, &ti->clusters, 4);
            if (n == 4) {
                va_push(tileIndex,ti);
            }
        } while (n == 4);
        close(fhandle);
    }
    return tileIndex;
}

/*
 * load tile list from basecallsConfig or intensityConfig
 */
ia_t *getTileList(opts_t *opts)
{
    ia_t *tiles = ia_init(100);
    xmlXPathObjectPtr ptr;
    char *xpath = calloc(1,64);
    xmlDocPtr doc;

    doc = opts->basecallsConfig ? opts->basecallsConfig : opts->intensityConfig;

    sprintf(xpath, "//TileSelection/Lane[@Index=\"%d\"]/Tile", opts->lane);
    assert(strlen(xpath) < 64);
    ptr = getnodeset(doc, xpath);
    free(xpath);

    if (ptr && ptr->nodesetval) {
        int n;
        for (n=0; n < ptr->nodesetval->nodeNr; n++) {
            char *t = (char *)ptr->nodesetval->nodeTab[n]->children->content;
            if (t) ia_push(tiles,atoi(t));
        }
        xmlXPathFreeObject(ptr);
    } else {
        // Maybe this is a NewSeq run?
        ptr = getnodeset(opts->parametersConfig, "//SelectedTiles/Tile");
        if (ptr && ptr->nodesetval) {
            int n;
            for (n=0; n < ptr->nodesetval->nodeNr; n++) {
                char *t = (char *)ptr->nodesetval->nodeTab[n]->children->content;
                char *saveptr;
                char *lane = strtok_r(t, "_", &saveptr);
                char *tileno = strtok_r(NULL, "_", &saveptr);
                if (lane && tileno) {
                    if (atoi(lane) == opts->lane) {
                        ia_push(tiles,atoi(tileno));
                    }
                }
            }
        }
    }

    if (ia_isEmpty(tiles)) {
        int numSurfaces = getXMLAttr_int(opts->runinfoConfig, "//FlowcellLayout", "SurfaceCount");
        int numSwaths = getXMLAttr_int(opts->runinfoConfig, "//FlowcellLayout", "SwathCount");
        int numTilesPerSwath = getXMLAttr_int(opts->runinfoConfig, "//FlowcellLayout", "TileCount");
        if (numSurfaces && numSwaths && numTilesPerSwath) {
            int isur, isw, itile;
            for (isur = 1; isur <= numSurfaces; isur++) {
                for (isw = 1; isw <= numSwaths; isw++) {
                    for (itile = 1; itile <= numTilesPerSwath; itile++) {
                        ia_push(tiles, 1000 * isur + 100 * isw + itile);
                    }
                }
            }
        }
    }

    if (ia_isEmpty(tiles)) return tiles;

    ia_sort(tiles);

    // Filter tile list by command line options (mainly used for testing)
    if (opts->tile_limit && opts->first_tile==0) opts->first_tile = tiles->entries[0];

    if (opts->first_tile != 0) {
        int n;
        ia_t *new_tiles = ia_init(100);
        for (n=0; n < tiles->end; n++) {
            if (tiles->entries[n] == opts->first_tile) {
                int i, tl;
                tl = opts->tile_limit ? opts->tile_limit : tiles->end;
                for (i=n; i < n+tl; i++) {
                    if (i < tiles->end) {
                        ia_push(new_tiles,tiles->entries[i]);
                    }
                }
            }
        }
        ia_free(tiles);
        tiles = new_tiles;
        if (ia_isEmpty(tiles)) {
            fprintf(stderr,"No tiles to process\n");
            exit(1);
        }
    }

    return tiles;
}

char *getCycleName(int readCount, bool isIndex)
{
    // implements naming convention used by earlier versions of Lane.java
    char *cycleName = calloc(1,16);
;
    if (isIndex) {
        if (readCount==1) { strcpy(cycleName,"readIndex"); }
        else { sprintf(cycleName,"readIndex%d",readCount); }
    } else {
        sprintf(cycleName,"read%d",readCount);
    }
    return cycleName;
}

void getCycleRangeFromFile(va_t *cycleRange, xmlDocPtr doc)
{
    xmlXPathObjectPtr ptr;
    int readCount = 1;
    int cycleCount = 1;
    int indexCount = 1;
    int n;

    if (!doc) return;
    ptr = getnodeset(doc,"/RunInfo/Run/Reads/Read");
    if (!ptr || !ptr->nodesetval) ptr = getnodeset(doc, "/RunParameters/Setup/Reads/Read");
    if (!ptr || !ptr->nodesetval) ptr = getnodeset(doc, "/RunParameters/Reads/RunInfoRead");
    if (!ptr || !ptr->nodesetval) return;   // still can't find them. Give up.

    for (n=0; n < ptr->nodesetval->nodeNr; n++) {
        xmlNodePtr np = ptr->nodesetval->nodeTab[n];
        cycleRangeEntry_t *cr = calloc(1,sizeof(cycleRangeEntry_t));
        int numCycles = xmlGetProp_int(np,"NumCycles");
        char *p = (char *)xmlGetProp(np,(xmlChar *)"IsIndexedRead");
        bool isIndexedRead = ('Y' == *p || 'y' == *p);
        free(p);
        cr->readname = getCycleName(isIndexedRead ? indexCount++ : readCount++, isIndexedRead);
        cr->first = cycleCount;
        cr->last = cycleCount + numCycles - 1;
        va_push(cycleRange,cr);
        cycleCount += numCycles;
    }
}

/*
 * Try to find a cycle range from somewhere
 */
va_t *getCycleRange(opts_t *opts)
{
    va_t *cycleRange = va_init(100, freeCycleRange);
    xmlDocPtr doc;
    xmlXPathObjectPtr ptr = NULL;
    int n;

    //
    // read from command line options
    //
    if (!ia_isEmpty(opts->first_cycle)) {
        for (n=0; n < opts->first_cycle->end; n++) {
            cycleRangeEntry_t *cr = calloc(1,sizeof(cycleRangeEntry_t));
            cr->readname = getCycleName(n+1,false);
            cr->first = opts->first_cycle->entries[n];
            cr->last = opts->final_cycle->entries[n];
            va_push(cycleRange,cr);
        }
        for (n=0; n < opts->first_index_cycle->end; n++) {
            cycleRangeEntry_t *cr = calloc(1,sizeof(cycleRangeEntry_t));
            cr->readname = getCycleName(n+1,true);
            cr->first = opts->first_index_cycle->entries[n];
            cr->last = opts->final_index_cycle->entries[n];
            va_push(cycleRange,cr);
        }
    }

    if (va_isEmpty(cycleRange)) getCycleRangeFromFile(cycleRange, opts->runinfoConfig);
    if (va_isEmpty(cycleRange)) getCycleRangeFromFile(cycleRange, opts->parametersConfig);

    // TODO what if there is a barCodeCycleList ?

    if (va_isEmpty(cycleRange)) {
        doc = opts->basecallsConfig ? opts->basecallsConfig : opts->intensityConfig;
        ptr = getnodeset(doc, "//RunParameters/Reads");        
        if (ptr && ptr->nodesetval) {
            int n;
            for (n=0; n < ptr->nodesetval->nodeNr; n++) {
                xmlNodePtr np = ptr->nodesetval->nodeTab[n];
                char name[64];
                cycleRangeEntry_t *cr = calloc(1,sizeof(cycleRangeEntry_t));
                int readIndex = xmlGetProp_int(np,"Index");
                sprintf(name,"read%d",readIndex);
                cr->readname = strdup(name);
                np = np->children;
                while (np->next) {
                    if (strcmp((char*)np->name,"FirstCycle") == 0) {
                        cr->first = atoi((char*)np->children->content);
                    }
                    if (strcmp((char*)np->name,"LastCycle") == 0) {
                        cr->last = atoi((char*)np->children->content);
                    }
                    np = np->next;
                }
                va_push(cycleRange, cr);
            }
        }
    }

    if (ptr) xmlXPathFreeObject(ptr);
    return cycleRange;
}

/*
 * Find cluster number for a given tile
 * Abort if tile not found
 */
int findClusterNumber(int tile, va_t *tileIndex)
{
    int n;
    int clusterNumber = 0;
    for (n=0; n < tileIndex->end; n++) {
        tileIndexEntry_t *ti = (tileIndexEntry_t *)tileIndex->entries[n];
        if (ti->tile == tile)
            return clusterNumber;
        clusterNumber += ti->clusters;
    }
    fprintf(stderr,"findClusterNumber(%d) : no such tile\n", tile);
    exit(1);
}

int findClusters(int tile, va_t *tileIndex)
{
    int n;
    for (n=0; n < tileIndex->end; n++) {
        tileIndexEntry_t *ti = (tileIndexEntry_t *)tileIndex->entries[n];
        if (ti->tile == tile)
            return ti->clusters;
    }
    fprintf(stderr,"findClusters(%d) : no such tile\n", tile);
    exit(1);
}

/*
 * Open the position file
 *
 * Try looking for _pos.txt, .clocs, locs files in that order
 *
 * Open and return the first one found, or NULL if not found.
 */

posfile_t *openPositionFile(int tile, va_t *tileIndex, opts_t *opts)
{
    posfile_t *posfile = NULL;

    char *fname = calloc(1, strlen(opts->intensity_dir)+64);

    sprintf(fname, "%s/s_%d_%04d_pos.txt", opts->intensity_dir, opts->lane, tile);
    posfile = posfile_open(fname);
    if (opts->verbose && !posfile->errmsg) fprintf(stderr,"Opened %s\n", fname);

    if (posfile->errmsg) {
        sprintf(fname, "%s/L%03d/s_%d_%04d.clocs", opts->intensity_dir, opts->lane, opts->lane, tile);
        free(posfile->errmsg); free(posfile);
        posfile = posfile_open(fname);
        if (opts->verbose && !posfile->errmsg) fprintf(stderr,"Opened %s\n", fname);
    }

    if (posfile->errmsg) {
        sprintf(fname, "%s/L%03d/s_%d_%04d.locs", opts->intensity_dir, opts->lane, opts->lane, tile);
        free(posfile->errmsg); free(posfile);
        posfile = posfile_open(fname);
        if (opts->verbose && !posfile->errmsg) fprintf(stderr,"Opened %s\n", fname);
    }

    if (posfile->errmsg) {
        sprintf(fname, "%s/s.locs", opts->intensity_dir);
        free(posfile->errmsg); free(posfile);
        posfile = posfile_open(fname);
        if (opts->verbose && !posfile->errmsg) fprintf(stderr,"Opened %s\n", fname);
    }

    // if still not found, try NewSeq format files
    if (posfile->errmsg) {
        sprintf(fname, "%s/s_%d_pos.txt", opts->intensity_dir, opts->lane);
        posfile = posfile_open(fname);
        if (opts->verbose && !posfile->errmsg) fprintf(stderr,"Opened %s\n", fname);

        if (posfile->errmsg) {
            sprintf(fname, "%s/L%03d/s_%d.clocs", opts->intensity_dir, opts->lane, opts->lane);
            posfile = posfile_open(fname);
            if (opts->verbose && !posfile->errmsg) fprintf(stderr,"Opened %s\n", fname);
        }

        if (posfile->errmsg) {
            sprintf(fname, "%s/L%03d/s_%d.locs", opts->intensity_dir, opts->lane, opts->lane);
            posfile = posfile_open(fname);
            if (opts->verbose && !posfile->errmsg) fprintf(stderr,"Opened %s\n", fname);
        }

        if (!posfile->errmsg) {
            if (tileIndex) {
                posfile_seek(posfile,findClusterNumber(tile,tileIndex));
            } else {
                fprintf(stderr,"Trying to open %s with no tile index\n", fname);
                posfile->errmsg = strdup("Trying to open position file with no tile index");
            }
        }
    }

    free(fname);
    return posfile;

}

/*
 * find and open the filter file
 */
filter_t *openFilterFile(int tile, va_t *tileIndex, opts_t *opts)
{
    filter_t *filter = NULL;
    char *fname = calloc(1,strlen(opts->basecalls_dir)+128); // a bit arbitrary :-(

    sprintf(fname, "%s/L%03d/s_%d_%04d.filter", opts->basecalls_dir, opts->lane, opts->lane, tile);
    filter = filter_open(fname);
    if (filter->errmsg) {
        sprintf(fname, "%s/s_%d_%04d.filter", opts->basecalls_dir, opts->lane, tile);
        filter = filter_open(fname);
    }
    if (filter->errmsg) {
        sprintf(fname, "%s/L%03d/s_%d.filter", opts->basecalls_dir, opts->lane, opts->lane);
        filter = filter_open(fname);
    }

    if (opts->verbose && !filter->errmsg) fprintf(stderr,"Opened filter file %s\n", fname);

    if (tileIndex) filter_seek(filter,findClusterNumber(tile,tileIndex));

    free(fname);
    return filter;
}

/*
 * Open a single bcl (or scl) file
 */
bclfile_t *openBclFile(char *basecalls, int lane, int tile, int cycle, char *ext, va_t *tileIndex)
{
    char *fname = calloc(1, strlen(basecalls)+128);
    if (tileIndex) {    // NextSeq format
        sprintf(fname, "%s/L%03d/%04d.%s", basecalls, lane, cycle, ext);
    } else {
        sprintf(fname, "%s/L%03d/C%d.1/s_%d_%04d.%s", basecalls, lane, cycle, lane, tile, ext);
    }
    bclfile_t *bcl = bclfile_open(fname);
    if (bcl->errmsg) {
        fprintf(stderr,"Can't open %s\n%s\n", fname, bcl->errmsg);
        return NULL;
    }
    free(fname);

    if (tileIndex) bclfile_seek(bcl, findClusterNumber(tile,tileIndex));

    return bcl;
}

/*
 * Find and open all the relevant bcl and scl files
 */
va_t *openBclFiles(va_t *cycleRange, opts_t *opts, int tile, va_t *tileIndex)
{
    int n, cycle, nCycles;

    va_t *bclReadArray = va_init(5,freeBCLReadArray);

    for (n=0; n < cycleRange->end; n++) {
        cycleRangeEntry_t *cr = cycleRange->entries[n];
        bclReadArrayEntry_t *ra = calloc(1, sizeof(bclReadArrayEntry_t));
        ra->readname = strdup(cr->readname);
        nCycles = cr->last - cr->first + 1;
        ra->bclFileArray = va_init(nCycles, freeBCLFileArray);
        ra->sclFileArray = va_init(nCycles, freeBCLFileArray);

        for (cycle = cr->first; cycle <= cr->last; cycle++) {
            bclfile_t *bcl = openBclFile(opts->basecalls_dir, opts->lane, tile, cycle, "bcl", tileIndex);
            va_push(ra->bclFileArray, bcl);

            if (opts->generate_secondary_basecalls) {
                bclfile_t *bcl = openBclFile(opts->basecalls_dir, opts->lane, tile, cycle, "scl", tileIndex);
                va_push(ra->sclFileArray, bcl);
            }
        }
        va_push(bclReadArray,ra);
    }

    return bclReadArray;
}

/*
 * calculate and return the readname
 */
char *getReadName(char *id, int lane, int tile, int x, int y)
{
    char *readName = calloc(1, 128);

    if (id && *id) {
        sprintf(readName, "%s:%d:%d:%d:%d", id, lane, tile, x, y);
    } else {
        sprintf(readName, "%d:%d:%d:%d", lane, tile, x, y);
    }
    if (strlen(readName) > 127) {
        fprintf(stderr,"readName too long: %s\n", readName);
        exit(1);
    }
    return readName;
}

bool readArrayContains(va_t *bclReadArray, char *readname)
{
    int n;
    for (n=0; n < bclReadArray->end; n++) {
        bclReadArrayEntry_t *ra = bclReadArray->entries[n];
        if (strcmp(readname, ra->readname) == 0) return true;
    }
    return false;
}

/*
 * read all the bases and qualities for a given read name ("read1" or "read2")
 */
void getBases(va_t *bclReadArray, char *readname, char **bases, char **qualities, bool convert_qual)
{
    int n;
    *bases = NULL; *qualities = NULL;
    for (n=0; n < bclReadArray->end; n++) {
        bclReadArrayEntry_t *ra = bclReadArray->entries[n];
        if (strcmp(ra->readname, readname) == 0) {
            *bases = calloc(1, ra->bclFileArray->end+1);
            *qualities = calloc(1, ra->bclFileArray->end+1);
            int i;
            for (i=0; i < ra->bclFileArray->end; i++) {
                bclfile_t *b = ra->bclFileArray->entries[i];
                if (bclfile_next(b) < 0) {
                    fprintf(stderr,"Failed to read bcl file\n");
                    exit(1);
                }
                (*bases)[i] = b->base;
                (*qualities)[i] = b->quality + (convert_qual ? 33 : 0);
            }
            break;
        }
    }
}

/*
 * set the BAM flag
 */
int setFlag(bool second, bool filtered, bool ispaired)
{
    int flags = 0;

    flags |= BAM_FUNMAP;
    if (filtered) flags |= BAM_FQCFAIL;
    if (ispaired) {
        flags |= BAM_FPAIRED;
        flags |= BAM_FMUNMAP;
        if (second) flags |= BAM_FREAD2;
        else        flags |= BAM_FREAD1;
    }
    return flags;
}

/*
 * Write a BAM record
 */
void writeRecord(int flags, opts_t *opts, char *readName, 
                 char *bases, char *qualities, char *ib, char *iq, char *ib2, char *iq2,
                 samFile *output_file, bam_hdr_t *output_header)
{
    bam1_t *bam = bam_init1();

    int r = bam_construct_seq(&bam, 0, readName, strlen(readName),
                                flags, -1, 0, 0, 0, 0, (uint32_t*)"", -1, 0, 0, strlen(bases), bases, qualities);
    if (r) {
        fprintf(stderr,"bam_construct_seq() failed\n");
        exit(1);
    }

    if (ib) {
        bam_aux_append(bam, opts->barcode_tag, 'Z', strlen(ib)+1, (uint8_t *)ib);
    }

    bam_aux_append(bam, "RG", 'Z', strlen(opts->read_group_id)+1, (uint8_t *)opts->read_group_id);

    if (ib) {
        bam_aux_append(bam, opts->quality_tag, 'Z', strlen(iq)+1, (uint8_t *)iq);
    }

    if (ib2) {
        bam_aux_append(bam, opts->barcode_tag2, 'Z', strlen(ib2)+1, (uint8_t *)ib2);
        bam_aux_append(bam, opts->quality_tag2, 'Z', strlen(iq2)+1, (uint8_t *)iq2);
    }

    r = sam_write1(output_file, output_header, bam);
    if (r <= 0) {
        fprintf(stderr, "Problem writing record %s  : r=%d\n", readName,r);
        exit(1);
    }
    bam_destroy1(bam);
}

/*
 * Write all the BAM records for a given tile
 */
int processTile(int tile, samFile *output_file, bam_hdr_t *output_header, va_t *cycleRange, va_t *tileIndex, opts_t *opts)
{
    va_t *bclReadArray;
    int filtered;
    int max_cluster = 0;
    int nRecords = 0;

    if (opts->verbose) fprintf(stderr,"Processing Tile %d\n", tile);
    posfile_t *posfile = openPositionFile(tile, tileIndex, opts);
    if (posfile->errmsg) {
        fprintf(stderr,"Can't find position file for Tile %d\n%s\n", tile, posfile->errmsg);
        return 1;
    }

    filter_t *filter = openFilterFile(tile,tileIndex,opts);
    if (filter->errmsg) {
        fprintf(stderr,"Can't find filter file for tile %d\n%s\n", tile, filter->errmsg);
        return 1;
    }

    if (tileIndex) max_cluster = findClusters(tile, tileIndex);

    bclReadArray = openBclFiles(cycleRange, opts, tile, tileIndex);
    char *id = getId(opts);

    bool ispaired = readArrayContains(bclReadArray, "read2");
    bool isindexed = readArrayContains(bclReadArray, "readIndex");
    bool isdual = readArrayContains(bclReadArray, "readIndex2");

    // TODO: is this right? Should we abort, or give a warning here?
    if (!opts->barcode_tag2 || !opts->quality_tag2) isdual = false;

    //
    // write all the records
    //
    while ( (filtered = filter_next(filter)) >= 0) {
        if (tileIndex && filter->current_cluster > max_cluster) break;
        filtered = !filtered;   // don't ask
        posfile_next(posfile);
        char *readName = getReadName(id, opts->lane, tile, posfile->x, posfile->y);
        char *bases=NULL, *qualities=NULL, *bases2=NULL, *qualities2=NULL;
        char *bases_index=NULL, *qualities_index=NULL, *bases_index2=NULL, *qualities_index2=NULL;

        getBases(bclReadArray, "read1", &bases, &qualities, false);
        if (ispaired) getBases(bclReadArray, "read2", &bases2, &qualities2, false);
        if (isindexed) getBases(bclReadArray, "readIndex", &bases_index, &qualities_index, true);
        if (isdual) getBases(bclReadArray, "readIndex2", &bases_index2, &qualities_index2, true);

        // Which reads do we attach the indexes to?
        char *r1_bi=NULL, *r1_qi=NULL, *r1_bi2=NULL, *r1_qi2 = NULL;
        char *r2_bi=NULL, *r2_qi=NULL, *r2_bi2=NULL, *r2_qi2 = NULL;
        if (opts->bc_read == 1) { r1_bi = bases_index; r1_qi = qualities_index; }
        else                    { r2_bi = bases_index; r2_qi = qualities_index; }

        if (opts->sec_bc_read == 1) { r1_bi2 = bases_index2; r1_qi2 = qualities_index2; }
        else                        { r2_bi2 = bases_index2; r2_qi2 = qualities_index2; }

        if (opts->no_filter || !filtered) {
            int flags;
            flags = setFlag(false,filtered,ispaired);
            writeRecord(flags, opts, readName, bases, qualities, r1_bi, r1_qi, r1_bi2, r1_qi2, output_file, output_header);
            if (ispaired) {
                flags = setFlag(true,filtered,ispaired);
                writeRecord(flags, opts, readName, bases2, qualities2, r2_bi, r2_qi, r2_bi2, r2_qi2, output_file, output_header);
            }
            nRecords++;
        }

        free(bases); free(qualities);
        free(bases2); free(qualities2);
        free(bases_index); free(qualities_index);
        free(bases_index2); free(qualities_index2);
        free(readName);
    }

    free(id);
    va_free(bclReadArray);
    filter_close(filter);
    posfile_close(posfile);

    if (opts->verbose) fprintf(stderr,"%d records written\n", nRecords);

    return 0;
}

/*
 * process all the tiles and write all the BAM records
 */
void createBAM(samFile *output_file, bam_hdr_t *output_header, opts_t *opts)
{
    ia_t *tiles = getTileList(opts);
    va_t *cycleRange = getCycleRange(opts);;
    va_t *tileIndex = getTileIndex(opts);

    int n;

    for (n=0; n < cycleRange->end; n++) {
        cycleRangeEntry_t *cr = (cycleRangeEntry_t *)cycleRange->entries[n];
        if (opts->verbose) fprintf(stderr,"CycleRange: %s\t%d\t%d\n", cr->readname, cr->first, cr->last);
    }

    if (tiles->end == 0) fprintf(stderr, "There are no tiles to process\n");

    for (n=0; n < tiles->end; n++) {
        if (processTile(tiles->entries[n], output_file, output_header, cycleRange, tileIndex, opts)) {
            fprintf(stderr,"Error processing tile %d\n", tiles->entries[n]);
            break;
        }
    }

    va_free(cycleRange);
    ia_free(tiles);
}

/*
 * Main code
 */
static int i2b(opts_t* opts)
{
    int retcode = 1;
    samFile *output_file = NULL;
    bam_hdr_t *output_header = NULL;
    htsFormat *out_fmt = NULL;
    char mode[] = "wbC";

    while (1) {

        /*
         * Open output file and header
         */
        if (opts->output_fmt) {
            out_fmt = calloc(1,sizeof(htsFormat));
            if (hts_parse_format(out_fmt, opts->output_fmt) < 0) {
                fprintf(stderr,"Unknown output format: %s\n", opts->output_fmt);
                break;
            }
        }
        mode[2] = opts->compression_level ? opts->compression_level : '\0';
        output_file = hts_open_format(opts->output_file, mode, out_fmt);
        free(out_fmt);
        if (!output_file) {
            fprintf(stderr, "Could not open output file (%s)\n", opts->output_file);
            break;
        }

        output_header = bam_hdr_init();
        output_header->text = calloc(1,1); output_header->l_text=0;

        if (!output_header) {
            fprintf(stderr, "Failed to initialise output header\n");
            break;
        }

        addHeader(output_file, output_header, opts);
        createBAM(output_file, output_header, opts);

        retcode = 0;
        break;
    }

    // tidy up after us
    if (output_header) bam_hdr_destroy(output_header);
    if (output_file) sam_close(output_file);
    
    return retcode;
}

/*
 * called from bambi to perform Illumina to BAM conversion
 *
 * Parse the command line arguments, then call the main i2b function
 *
 * returns 0 on success, 1 if there was a problem
 */
int main_i2b(int argc, char *argv[])
{
    int ret = 1;
    opts_t* opts = i2b_parse_args(argc, argv);
    if (opts) ret = i2b(opts);
    free_opts(opts);
    return ret;
}<|MERGE_RESOLUTION|>--- conflicted
+++ resolved
@@ -9,10 +9,8 @@
 by the Free Software Foundation, either version 3 of the License, or
 (at your option) any later version.
 
-This program is distributed in the hope that it will be useful,
-but WITHOUT ANY WARRANTY; without even the implied warranty of
-MERCHANTABILITY or FITNESS FOR A PARTICULAR PURPOSE.  See the
-GNU Affero General Public License for more details.
+The above copyright notice and this permission notice shall be included in
+all copies or substantial portions of the Software.
 
 You should have received a copy of the GNU Affero General Public License
 along with this program.  If not, see <http://www.gnu.org/licenses/>.
@@ -307,7 +305,7 @@
     }
     if(xmlXPathNodeSetIsEmpty(result->nodesetval)){
         xmlXPathFreeObject(result);
-        //fprintf(stderr,"No result for xpath %s\n", xpath);
+                fprintf(stderr,"No result for xpath %s\n", xpath);
         return NULL;
     }
     return result;
@@ -382,11 +380,7 @@
     if (!doc) {
         if (verbose) fprintf(stderr, "WARNING: Failed to parse %s/%s\n", dir, fname);
     } else {
-<<<<<<< HEAD
         if (verbose) fprintf(stderr, "Opened XML file: %s/%s\n", dir, fname);
-=======
-        if (verbose) fprintf(stderr, "Loaded config file %s/%s\n", dir, fname);
->>>>>>> d154cd9b
     }
     free(tmp);
     return doc;
@@ -720,8 +714,6 @@
                     NULL, NULL);
 
     // Add PG lines
-<<<<<<< HEAD
-=======
     version = getXMLAttr(opts->parametersConfig, "/ImageAnalysis/Run/Software", "Version");
     if (!version) version = getXMLAttr(opts->intensityConfig, "/ImageAnalysis/Run/Software", "Version");
     if (!version) version = getXMLVal(opts->parametersConfig, "//Setup/ApplicationVersion");
@@ -730,7 +722,6 @@
     if (!pname) pname = getXMLAttr(opts->intensityConfig, "/ImageAnalysis/Run/Software", "Name");
     if (!pname) pname = getXMLVal(opts->parametersConfig, "//Setup/ApplicationName");
     if (!pname) { fprintf(stderr, "Can't find program name\n"); exit(1); }
->>>>>>> d154cd9b
     sam_hdr_add(sh, "PG",
                     "ID", "SCS",
                     "VN", version,
@@ -744,13 +735,8 @@
     sam_hdr_add(sh, "PG",
                     "ID", "basecalling",
                     "PP", "SCS",
-<<<<<<< HEAD
-                    (version ? "VN": NULL), (version ? version : NULL),
-                    (pname ? "PN" : NULL), (pname ? pname : NULL),
-=======
                     "VN", version ? version : "Unknown",
                     "PN", pname ? pname : "Unknown",
->>>>>>> d154cd9b
                     "DS", "Basecalling Package",
                     NULL, NULL);
     free(pname); free(version);
@@ -880,21 +866,7 @@
         }
     }
 
-    if (ia_isEmpty(tiles)) {
-        int numSurfaces = getXMLAttr_int(opts->runinfoConfig, "//FlowcellLayout", "SurfaceCount");
-        int numSwaths = getXMLAttr_int(opts->runinfoConfig, "//FlowcellLayout", "SwathCount");
-        int numTilesPerSwath = getXMLAttr_int(opts->runinfoConfig, "//FlowcellLayout", "TileCount");
-        if (numSurfaces && numSwaths && numTilesPerSwath) {
-            int isur, isw, itile;
-            for (isur = 1; isur <= numSurfaces; isur++) {
-                for (isw = 1; isw <= numSwaths; isw++) {
-                    for (itile = 1; itile <= numTilesPerSwath; itile++) {
-                        ia_push(tiles, 1000 * isur + 100 * isw + itile);
-                    }
-                }
-            }
-        }
-    }
+    // TODO add tile range to tile array
 
     if (ia_isEmpty(tiles)) return tiles;
 
@@ -1182,6 +1154,7 @@
         fprintf(stderr,"Can't open %s\n%s\n", fname, bcl->errmsg);
         return NULL;
     }
+
     free(fname);
 
     if (tileIndex) bclfile_seek(bcl, findClusterNumber(tile,tileIndex));
