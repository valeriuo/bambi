	[0.9.8]
<<<<<<< HEAD
	Bug fix: Handle empty BAM files (bamit)
=======
	Bug fix: chrsplit function now adds PG lines to output BAM/CRAM header
>>>>>>> f73c2ea6

	[0.9.7]
	Bug fix: remove old RG lines before adding new ones (decode)
	Handle separators in tag indexes

	[0.9.6]
	decode function refactored to work with read groups instead of individual read records

	[0.9.5]
	Implemented 'bambi read2tags' for extracting sequence and quality ranges from reads and assigning them to auxiliary tags

	[0.9.4]
	Implemented 'bambi chrsplit' for SplitBamByChromosome
	Implemented 'bambi select' for alignment filtering
	Add option to concatenate indexes, optionally with a '-'

	[0.9.3]
	changes to metrics file output for backwards compatibility (tag#0: no tag name, and perfect_matches pf_perfect matches set to 0)

	[0.9.2]
	include merge tag function for dual indexes
	Bugfix: bam_aux_update_str()

	[0.9.1]
	i2b - added support for multiple barcode and quality tags

	[0.9]
	Initial release: implements i2b (converts Illumina files to SAM/BAM/CRAM files) and decode (decode a multiplexed SAM/BAM/CRAM file by read groups)
<|MERGE_RESOLUTION|>--- conflicted
+++ resolved
@@ -1,9 +1,6 @@
 	[0.9.8]
-<<<<<<< HEAD
+	Bug fix: chrsplit function now adds PG lines to output BAM/CRAM header
 	Bug fix: Handle empty BAM files (bamit)
-=======
-	Bug fix: chrsplit function now adds PG lines to output BAM/CRAM header
->>>>>>> f73c2ea6
 
 	[0.9.7]
 	Bug fix: remove old RG lines before adding new ones (decode)
